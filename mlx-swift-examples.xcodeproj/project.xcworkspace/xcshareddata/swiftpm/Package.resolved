--- conflicted
+++ resolved
@@ -1,9 +1,5 @@
 {
-<<<<<<< HEAD
-  "originHash" : "b484cc8bc9b75a08c7a4a4d5540b8e8b1ee4c2c4eba9cd27307e968eeacf311c",
-=======
   "originHash" : "0777c427cd29bb45ee52257882d29c3c2063039870a79b9b91a32154eb35f7b5",
->>>>>>> 8e41311a
   "pins" : [
     {
       "identity" : "gzipswift",
@@ -28,13 +24,8 @@
       "kind" : "remoteSourceControl",
       "location" : "https://github.com/ml-explore/mlx-swift",
       "state" : {
-<<<<<<< HEAD
-        "revision" : "d3f89b1f520ea9e52fd9de68c1dca708f040406a",
-        "version" : "0.25.3"
-=======
         "revision" : "a8f7411d0c7b63cbf3e64a694ec73850a46f9a1c",
         "version" : "0.25.2"
->>>>>>> 8e41311a
       }
     },
     {
