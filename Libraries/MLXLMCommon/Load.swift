--- conflicted
+++ resolved
@@ -99,10 +99,4 @@
     try model.update(parameters: parameters, verify: [.all])
 
     eval(model)
-<<<<<<< HEAD
-}
-
-// TODO remove once mlx-swift update is adopted
-=======
-}
->>>>>>> 8e41311a
+}